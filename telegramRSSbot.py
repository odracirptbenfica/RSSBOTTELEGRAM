--- conflicted
+++ resolved
@@ -93,11 +93,6 @@
     except Exception as e:
         logger.warning('Set command error: ', exc_info=e)
 
-<<<<<<< HEAD
-    feeds = Feeds()
-    scheduler = AsyncIOScheduler()
-    scheduler.add_job(rss_monitor, trigger='cron', minute='*/1', max_instances=5, timezone='utc')
-=======
     # command handler
     bot.add_event_handler(command.sub.cmd_sub,
                           events.NewMessage(pattern='/add|/sub'))
@@ -178,7 +173,6 @@
 
     scheduler = AsyncIOScheduler(event_loop=loop)
     scheduler.add_job(command.monitor.run_monitor_task, trigger='cron', minute='*/1', max_instances=10, timezone='UTC')
->>>>>>> 31ad054a
     scheduler.start()
 
     bot.run_until_disconnected()
